--- conflicted
+++ resolved
@@ -692,14 +692,11 @@
     
     def __init__(self, config):
 
-<<<<<<< HEAD
         self.log = logging.getLogger('%s' % config.sections()[0])
-=======
         self.qcl = config
         self.apfqname = apfqname
 
         self.log = logging.getLogger('%s' % apfqname)
->>>>>>> 91ec74be
         if len(self.log.parent.handlers) < 1:
             logStream = logging.StreamHandler()
             FORMAT='%(asctime)s (UTC) [ %(levelname)s ] %(name)s %(filename)s:%(lineno)d %(funcName)s(): %(message)s'
